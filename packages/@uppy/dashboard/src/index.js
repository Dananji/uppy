--- conflicted
+++ resolved
@@ -613,8 +613,7 @@
     return DashboardUI({
       state,
       modal: pluginState,
-<<<<<<< HEAD
-      files: files,
+      files,
       newFiles,
       uploadStartedFiles,
       completeFiles,
@@ -625,10 +624,6 @@
       isAllComplete,
       isAllErrored,
       isAllPaused,
-=======
-      newFiles,
-      files,
->>>>>>> be01f1a7
       totalFileCount: Object.keys(files).length,
       totalProgress: state.totalProgress,
       allowNewUpload,
