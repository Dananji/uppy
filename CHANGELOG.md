--- conflicted
+++ resolved
@@ -38,13 +38,11 @@
 - [ ] uploaders: consider not showing progress updates from the server after an upload’s been paused (@arturi, @ifedapoolarewaju)
 - [ ] image cropping on the client (#151)
 - [ ] maybe restrict system file picking dialog too https://github.com/transloadit/uppy/issues/253
-<<<<<<< HEAD
-=======
 - [ ] uppy-server: what happens if access token expires amid an upload/download process.
 - [ ] s3+transloadit: upload to S3, then import into :tl: assembly using `/add_file?s3url=${url}` (@goto-bus-stop)
 - [ ] good way to change plugin options at runtime—maybe `this.state.options`?
 - [ ] s3: multipart/"resumable" uploads for large files (@goto-bus-stop)
->>>>>>> d3ea6878
+- [ ] DnD Bar ? (@arturi)
 
 ## 1.0 Goals
 
@@ -73,32 +71,10 @@
 - [ ] uppy-server: security audit
 
 ## 0.19.0
-<<<<<<< HEAD
-
-- [ ] allow minimizing the Dashboard during upload (@arturi)
-- [ ] webcam: look into simplifying / improving webcam plugin (@arturi, @goto-bus-stop)
-
-# next
-
-## 0.18.0
-
-To be released: 2017-07-28.
-Theme: Dogumentation.
-
-- [ ] test: add https://github.com/pa11y/pa11y for automated accessibility testing (@arturi)
-- [ ] core: add error in file progress state? (@arturi)
-- [ ] core: research !important styles to be immune to any environment/page. Maybe use smth like `postcss-safe-important`. Or increase specificity (with .Uppy) (@arturi)
-- [ ] uppy-server: add uppy-server metrics to Librato (@ifedapoolarewaju)
-- [ ] dashboard: error UI, question mark button, `core:error` (@arturi)
-- [ ] uploaders: add direct-to-s3 upload plugin and test it with the flow to then upload to transloadit, stage 2, release (@goto-bus-stop)
-- [ ] provider: file size sorting (@ifedapoolarewaju)
-=======
 
 - [ ] allow minimizing the Dashboard during upload (Uppy then becomes just a tiny progress indicator) (@arturi)
 - [ ] webcam: look into simplifying / improving webcam plugin (@arturi, @goto-bus-stop)
-- [ ] DnD Bar ? (@arturi)
 - [ ] provider: improve UI: add icons for file types? (@arturi)
->>>>>>> d3ea6878
 - [ ] core: see if we can figure out css-in-js, while keeping non-random classnames (ideally prefixed) and useful preprocessor features. also see simple https://github.com/codemirror/CodeMirror/blob/master/lib/codemirror.css (@arturi, @goto-bus-stop)
 - [ ] core: add error in file progress state? error UI, question mark button, `core:error` (@arturi)
 - [ ] core: calling `upload` immediately after `addFile` does not upload all files (#249 @goto-bus-stop)
@@ -109,20 +85,21 @@
 - [ ] goldenretriver: add “ghost” files (@arturi @goto-bus-stop)
 - [ ] dashboard: cancel button for any kind of uploads? (@arturi)
 - [ ] core: retry or show error when upload can’t start (offline, wrong endpoint) — now it just sits there (@arturi @goto-bus-stop)
+- [ ] core: show error or retry when one file fails (@arturi @goto-bus-stop)
 - [ ] informer: support “explanations”, a (?) button that shows more info on hover / click
 
 # next
 
 ## 0.18.0
 
-To be released: 2017-08-14.
+To be released: 2017-08-15.
 Theme: Dogumentation and The Golden Retriver.
 
-- [ ] goldenretriver: use Service Woker first, then IndexedDB, add file limits for IndexedDB, figure out what restores from where, add throttling for localStorage state sync (@goto-bus-stop @arturi)
+- [x] goldenretriver: use Service Woker first, then IndexedDB, add file limits for IndexedDB, figure out what restores from where, add throttling for localStorage state sync (@goto-bus-stop @arturi)
 - [x] dashboard: flag to hide the upload button, for cases when you want to manually stat the upload (@arturi)
 - [x] dashboard: place close btn inside the Dashboard, don’t close on click outside, place source icon near the file size
 - [x] core: informer becomes a core API, `uppy.info('Smile! 📸', 'warning', 5000)` so its more concise with `uppy.log('my msg')` and supports different UI implementations (@arturi, #271)
-- [ ] docs: first stage — on using plugins, all options, list of plugins, i18n, uppy-server (@arturi, @goto-bus-stop, @ifedapoolarewaju)
+- [x] docs: first stage — on using plugins, all options, list of plugins, i18n, uppy-server (@arturi, @goto-bus-stop, @ifedapoolarewaju)
 - [x] provider: file size sorting (@ifedapoolarewaju)
 - [x] provider: show loading screen when checking auth too (@arturi)
 - [x] uploaders: add direct-to-s3 upload plugin (@goto-bus-stop)
@@ -143,26 +120,12 @@
 - [x] server: use uppy informer for server errors (@ifedapoolarewaju, #272)
 - [x] server: whitelist multiple uppy clients (@ifedapoolarewaju)
 - [x] transloadit: emit an event when an assembly is created (@goto-bus-stop / #244)
-<<<<<<< HEAD
-- [ ] dashboard: flag to hide the upload button, for cases when you want to manually stat the upload (@arturi)
-- [x] webcam: add 1, 2, 3, smile! to webcam (@arturi #187)
-- [ ] transloadit: function option for file-dependent `params` (@goto-bus-stop)
-- [ ] docs: on using plugins, all options, list of plugins, i18n (@arturi, @goto-bus-stop, @ifedapoolarewaju)
-- [ ] core: calling `upload` immediately after `addFile` does not upload all files (#249 @goto-bus-stop)
-- [x] website: live example on the homepage, “try me” (@arturi)
-- [ ] DnD Bar (@arturi)
-- [ ] handle error when upload can’t start (offline, wrong endpoint) — now it just sits there (@arturi @goto-bus-stop)
-- [ ] improve docs (@arturi @goto-bus-stop)
-- [ ] GoldenRetriver: recover selected or in progress files after a browser crash or closed tab (@arturi @goto-bus-stop @nqst #268)
-- [x] server: master oauth redirect uri for multiple uppy-server instances
-=======
 - [x] transloadit: function option for file-dependent `params` (@goto-bus-stop / #250)
 - [x] tus: Save upload URL early on (@goto-bus-stop #261)
 - [x] tus: return immediately if no files are selected (@goto-bus-stop #245)
 - [x] uppy-server: add uppy-server metrics to Librato (@ifedapoolarewaju @kiloreux)
 - [x] webcam: add 1, 2, 3, smile! to webcam, onBeforeSnapshothook (@arturi, #187, #248)
 - [x] website: live example on the homepage, “try me” button, improve /examples (@arturi)
->>>>>>> d3ea6878
 
 ## 0.17.0
 
