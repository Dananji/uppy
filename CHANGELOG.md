--- conflicted
+++ resolved
@@ -102,14 +102,9 @@
 - [ ] add `Form`: a plugin that is used in conjunction with any other acquirer, responsible for 1. acquiring the metadata from form; 2. intercepting submit event on the form, opening Uppy dialog instead; 3. injecting any result (like from Transloadit plugin) back into the form (jquery-sdk includes the whole Assembly Status JSON in a hidden field i think) (@arturi)
 - [ ] core: Redux PR (#216 / @arturi, @goto-bus-stop, @richardwillars)
 - [ ] core: css-in-js, while keeping non-random classnames (ideally prefixed) and useful preprocessor features. also see simple https://github.com/codemirror/CodeMirror/blob/master/lib/codemirror.css (@arturi, @goto-bus-stop)
-<<<<<<< HEAD
-- [x] core: improve on Redux PR #216 to allow using Redux (or any other solution) for all Uppy state management, instead of proxy-only (#426 / @goto-bus-stop, @arturi)
-- [ ] core: limit amount of simultaneous uploads, queuing? #360 (@goto-bus-stop)
-=======
-- [ ] core: improve on Redux PR #216 to allow using Redux (or any other solution) for all Uppy state management, instead of proxy-only (@goto-bus-stop, @arturi)
+- [x] core: improve on Redux PR #216 to allow using Redux (or any other solution) for all Uppy state management, instead of proxy-only (@goto-bus-stop, @arturi)
 - [x] core: limit amount of simultaneous uploads, queuing? #360 (#427 / @goto-bus-stop)
-- [x] core: queue preview generation #431
->>>>>>> 856dde92
+- [ ] core: queue preview generation #431
 - [ ] core: research !important styles to be immune to any environment/page. Maybe use smth like `postcss-safe-important`, http://cleanslatecss.com/ Or increase specificity (with .uppy prefix) (@arturi)
 - [ ] dashboard: allow minimizing the Dashboard during upload (Uppy then becomes just a tiny progress indicator) (@arturi)
 - [ ] dashboard: cancel button for any kind of uploads? currently resume/pause only for tus, and cancel for XHR (@arturi, @goto-bus-stop)
