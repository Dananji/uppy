Our combined changelog and roadmap. It contains todos as well as dones.

Items can be optionally be tagged tagged by GitHub owner issue if discussion
happened / is needed.

Please add your entries in this format:

 - `- [ ] (<plugin name>|website|core|meta|build|test): <Present tense verb> <subject> \(<list of associated owners/gh-issues>\)`.

Following [SemVer spec item 4](http://semver.org/#spec-item-4),
we're `<1.0.0` and allowing ourselves to make breaking changes in minor
and patch levels.

In the current stage we aim to release a new version on the
first Friday of every new month.

## Backlog

Ideas that will be planned and find their way into a release at one point

- [ ] build: go over `package.json` together and clean up npm run scripts (@arturi, @hedgerh, @kvz)
- [ ] build: browsersync does 3 refreshes, can that be one? should be doable via cooldown/debounce?
- [ ] build: investigate Rollup someday, for tree-shaking and smaller dist https://github.com/substack/node-browserify/issues/1379#issuecomment-183383199, https://github.com/nolanlawson/rollupify
- [ ] core: Decouple rendering from Plugins and try to make Uppy work with React (add basic example) to remain aware of possible issues (@hedgerh), look at https://github.com/akiran/react-slick
- [ ] core: Have base styles, be explicit about fonts, etc
- [ ] core: Make sure Uppy works well in VR
- [ ] drive: Show a visual indication that downloading has started after double-clicking. Prevent that 6 clicks = 3 downloads
- [ ] instagram: Make a barely working Instagram Plugin + example (#21)
- [ ] meta: Use <waffle.io> instead of Markdown task tracking. Some discussion [here](https://transloadit.slack.com/archives/general/p1455693654000062) (@kvz)
- [ ] modal: polish on mobile
- [ ] presenter: make it work with new components/state (@arturi)
- [ ] presets: Add basic preset that mimics Transloadit's jQuery plugin (#28)
- [ ] test: Human should check http://www.webpagetest.org, use it sometimes to test our website & Uppy? Which will show response/loading times and where big delays are
- [ ] test: Human should test with real screen reader to identify accessibility problems
- [ ] test: add https://github.com/pa11y/pa11y for automated accessibility testing
- [ ] test: Make Edge and Safari work via the tunnel so we can test localhost instead of uppy.io, and test the current build, vs the previous deploy that way
- [ ] test: setup an HTML page with all sorts of crazy styles, resets & bootstrap to see what brakes Uppy (@arturi)
- [ ] website: Make a gif/video of Uppy Modal or DragDrop demo (drag & drop a few files -> upload happens)
- [ ] website: scrollbars on code samples (can’t reproduce!) (@arturi)
- [ ] core: accessibility research

## 0.7.0

Theme: Remote Uploads, Meta Data

<<<<<<< HEAD
Theme: The remote + local = friends release

Released: July 1, 2016

- [ ] server: Make Google Drive files to actually upload to the endpoint (@hedgerh)
- [ ] modifier: A plugin to supply meta data (like width, tag, filename, user_id), belonging to the `modify` stage (or a different word we'll come up with) (@arturi)
- [ ] modifier: pass custom metadata with non-tus-upload. Maybe mimic meta behavior of tus here, too http://tus.io/protocols/resumable-upload.html (@arturi)
- [ ] modifier: pass custom metadata with tus-upload with tus-js-client (@arturi)
- [ ] core: don’t loose state after auth: Investigate if there is a way to manage an oauth dialog and not navigate away from Uppy, put entire(?) state into oauth redirect urls / LocalStorage with an identifier ? (@hedgerh @arturi)
- [ ] drive: Return `cb` after writing all files (@hedgerh) https://github.com/transloadit/uppy-server/commit/4f1795bc55869fd098a5c81a80edac504fa7324a#commitcomment-17385433 (@hedgerh)
=======
Released: July 1, 2016

- [x] build: regular + min + gzipped versions of the bundle (@arturi)
- [ ] core: let user cancel uploads in progress (@arturi)
- [ ] server: make uppy-server talk to uppy-client in the browser, use websockets, socket.io or node-nanomsg
- [ ] server: Make Google Drive files to actually upload to the endpoint (@hedgerh)
- [ ] core: Investigate if there is a way to manage an oauth dialog and not navigate away from Uppy; Put entire(?) state into oauth redirect urls / LocalStorage with an identifier ? (@hedgerh @arturi)
- [ ] modifier: A plugin to supply meta data (like width, tag, filename, user_id) (@arturi)
- [ ] modifier: pass custom metadata with non-tus-upload. Maybe mimic meta behavior of tus here, too
- [ ] modifier: pass custom metadata with tus-upload with tus-js-client (@arturi)
- [ ] progressdrawer: better icons, style, file types (mime + extension) (@arturi)
- [x] workspace: interface research for better file selection / progress representation (@arturi)
- [ ] drive: Return `cb` after writing all files https://github.com/transloadit/uppy-server/commit/4f1795bc55869fd098a5c81a80edac504fa7324a#commitcomment-17385433 (@hedgerh)
- [ ] meta: better readme on GitHub and NPM (@arturi)
- [ ] test: working Uppy example on Require Bin — latest version straight from NPM (@arturi)
>>>>>>> 3941c8ae
- [ ] test: Get IE4 on windows 3.11 to run Uppy and see it fall back to regular form upload (`api2.transloadit.com`) (@arturi)
- [ ] website: add new logos (@arturi)
- [x] build: revisit sourcemaps for production. can we have them without a mandatory extra request?

## 0.6.0

Theme: The aim low release

Released: June 03, 2016

- [x] build: minification of the bundle (@arturi)
<<<<<<< HEAD
- [x] build: revisit sourcemaps for production. can we have them without a mandatory extra request? — yes (@arturi)
=======
- [x] build: revisit sourcemaps for production. can we have them without a mandatory extra request?
>>>>>>> 3941c8ae
- [x] build: supply Uppy es5 and es6 entry points in npm package (@arturi)
- [x] build: switch to https://www.npmjs.com/package/npm-run-all instead of parallelshell (@arturi)
- [x] drive: Make sure uppy-server does not explode on special file types: https://dl.dropboxusercontent.com/s/d4dbxitjt8clo50/2016-05-06%20at%2022.41.png (@hedgerh)
- [x] modal: accessibility. focus on the first input field / button in tab panel (@arturi)
- [x] progressdrawer: figure out crazy rerendering of previews by yoyo/bel: https://github.com/shama/bel/issues/26, https://github.com/shama/bel/issues/27 (@arturi)
- [x] core: substantial refactor of mount & rendering (@arturi)
- [x] core: better state change logs for better debugging (@arturi)
- [x] progressdrawer: improve styles, add preview icons for all (@arturi)
- [x] server: Start implementing the `SERVER-PLAN.md`, remote files should be added to `state.files` and marked as `remote` (@hedgerh)
- [x] test: Add pass/fail Saucelabs flag to acceptance tests (@arturi)
- [x] website: Polish Saucelabs stats (social badge + stats layout) (@arturi)
- [x] meta: Create Uppy logos (@markstory)
- [x] website: fix examples and cleanup (@arturi)
- [x] website: Add Saucelabs badges to uppy.io (@kvz)
- [x] website: fix disappearing icons issue, `postcss-inline-svg` (@arturi)

## 0.0.5

Theme: Acceptance tests and Google Drive Polish

Released: May 07, 2016

- [x] test: Wire saucelabs and travis togeteher, make saucelabs fail fatal to travis builds
- [x] test: Add `addFile`-hack so we can have acceptance tests on Safari as well as Edge (@arturi)
- [x] drive: possible UI polish (@hedgerh)
- [x] drive: write files to filesystem correctly (@hedgerh)
- [x] test: Fix 15s timeout image.jpg (@arturi)
- [x] test: Sign up for Browserstack.com Live account so we can check ourselves what gives and verify saucelabs isn't to blame (@arturi) <-- Turns out, Saucelabs already does that for us
- [x] test: Get tests to pass Latest version of Internet Explorer (Windows 10), Safari (OSX), Firefox (Linux), Opera (Windows 10) (@arturi) <-- IE 10, Chrome, Firefox on Windows and Linux, but not Safari and Microsoft Edge — Selenium issues
- [x] test: Get saucelabs to show what gives (errors, screenshots, anything) (@arturi)
- [x] build: sourcemaps for local development (@arturi) <-- Not adding it in production to save the extra request. For local dev, this was added already via Browserify
- [x] core: Add polyfill for `fetch` (@hedgerh)
- [x] core: Apply plugins when DOM elements aren't static (#25)
- [x] core: figure out the shelf thing https://transloadit.slack.com/archives/uppy/p1460054834000504 https://dl.dropboxusercontent.com/s/ypx6a0a82s65o0z/2016-04-08%20at%2010.38.png (@arturi, @hedgerh)
- [x] core: reduce the monstrous 157.74Kb prebuilt bundle footprint https://dl.dropboxusercontent.com/s/ypx6a0a82s65o0z/2016-04-08%20at%2010.38.png <-- we see no way to optimize at this stage
- [x] drive: add breadcrumb navigation (@hedgerh)
- [x] drive: convert google docs to office format (@hedgerh)
- [x] modal: Avoid duplicating event listeners <-- deprecated by yoyo
- [x] progressbar: make it great again (@arturi)
- [x] progressdrawer: figure out why the whole list is replaced with every update (dom diff problems) (@arturi)
- [x] test: Let Travis use the Remote WebDriver instead of the Firefox WebDriver (https://docs.travis-ci.com/user/gui-and-headless-browsers/#Using-Sauce-Labs), so Saucelabs can run our acceptance tests against a bunch of real browsers. Local acceptance tests keep using Firefox <-- need to add command to Travis (@arturi)
- [x] test: Move failing multipart test back from `v0.0.5` dir, make it pass (@arturi)
- [x] tus: Add support tus 1.0 uploading capabilities (#3) <-- works!
- [x] website: Make cycling through taglines pretty (in terms of code and a nice animation or sth) (@arturi)
- [x] website: Move the activity feed from http://uppy.io/stats to the Uppy homepage (@arturi)
- [x] website: Polish http://uppy.io/stats and undo its CSS crimes (@arturi)

## 0.0.4

Released: April 13, 2016

- [x] server: Upgrade to 0.0.4 (@kvz)
- [x] drive: Add Google Drive plugin unit test (@hedgerh)
- [x] drive: Add a barely working Google Drive example (without Modal, via e.g. `target: "div#on-my-page"`) (@hedgerh)
- [x] drive: Make sure http://server.uppy.io is targeted on uppy.io; and localhost is targeted elsewhere (also see https://github.com/hughsk/envify) (@kvz)
- [x] test: Setup one modal/dragdrop acceptance test (@arturi)
- [x] drive: Make sure http://server.uppy.io is targeted on uppy.io; and localhost is targeted elsewhere (also see https://github.com/hughsk/envify) (@kvz)
- [x] website: Add a http://uppy.io/stats page that inlines disc.html as well as displays the different bundle sizes, and an activity feed (@kvz)
- [x] dragdrop: refactor & improve (@arturi)
- [x] website: fix i18n & DragDrop examples (@arturi)
- [x] website: Provide simple roadmap in examples (#68, @kvz)
- [x] website: Upgrade Hexo (@kvz)
- [x] test: Make failing acceptance tests fatal (@kvz)
- [x] allow for continuous `acquiring`, even after all plugins have “run” (@arturi, @hedgerh)
- [x] build: clean up package.json. We've accumulated duplication and weirdness by hacking just for our current problem without keeping a wider view of what was already there (@arturi)
- [x] build: fix browsersync & browserify double reloading issue (@arturi)
- [x] build: sourcemaps for examples (@arturi)
- [x] complete: `Complete` Plugin of type/stage: `presenter`. "You have successfully uploaded `3 files`". Button: Close modal. (@arturi)
- [x] core: allow for continuous `acquiring`, even after all plugins have “run” (@arturi, @hedgerh)
- [x] core: come up with a draft standard file format for internal file handling (@arturi)
- [x] core: Pluralize collections (locales, just l like plugins) (@kvz)
- [x] core: re-think running architecture: allow for `acquiring` while `uploading` (@arturi)
- [x] core: Rename `progress` to `progressindicator` (@kvz)
- [x] core: Rename `selecter` to `acquirer` (@kvz)
- [x] core: Rename `view` to `orchestrator` (@kvz)
- [x] core: start on component & event-based state management with `yo-yo` (@arturi)
- [x] core: Upgrade from babel5 -> babel6 (@kvz)
- [x] dragdrop: Fix 405 Not Allowed, (error) handling when you press Upload with no files (#60, @arturi, thx @hpvd)
- [x] modal: `UppyModal [type=submit] { display: none }`, use Modal's own Proceed button to progress to next stage (@arturi)
- [x] modal: covert to component & event-based state management (@arturi)
- [x] modal: Make sure modal renders under one dom node — should everything else too? (@arturi, @hedgerh)
- [x] modal: refactor and improve (@arturi)
- [x] progressdrawer: show link to the uploaded file (@arturi)
- [x] progressdrawer: show file type names/icons for non-image files (@arturi)
- [x] progressdrawer: show uploaded files, display uploaded/selected count, disable btn when nothing selected (@arturi)
- [x] progressdrawer: implement basic version, show upload progress for individual files (@arturi)
- [x] progressdrawer: show previews for images (@arturi)
- [x] server: Add a deploy target for uppy-server so we can use it in demos (#39, @kvz)
- [x] test: Add a passing dummy i18n acceptance test, move failing multipart test to `v0.5.0` dir (@kvz)
- [x] test: Add acceptance tests to Travis so they are run on every change (@kvz)
- [x] test: Get Firefox acceptance tests up and running both local and on Travis CI. Currently both failing on `StaleElementReferenceError: Element not found in the cache - perhaps the page has changed since it was looked up` https://travis-ci.org/transloadit/uppy/builds/121175389#L478
- [x] test: Get saucelabs account https://saucelabs.com/beta/signup/OSS/None (@hedgerh)
- [x] test: Install chromedriver ()
- [x] test: Switch to using Firefox for acceptable tests as Travis CI supports that (https://docs.travis-ci.com/user/gui-and-headless-browsers/#Using-xvfb-to-Run-Tests-That-Require-a-GUI) (@kvz)
- [x] test: Write one actual test (e.g. Multipart) (#2, #23, @hedgerh)
- [x] tus: Resolve promise when all uploads are done or failed, not earlier (currently you get to see '1 file uploaded' and can close the modal while the upload is in progress) (@arturi)
- [x] website: Filter taglines (@kvz)
- [x] website: utilize browserify index exposers to rid ourselves of `../../../..` in examples (@kvz)

## 0.0.3

Released: March 01, 2016

- [x] core: push out v0.0.3 (@kvz)
- [x] build: release-(major|minor|patch): git tag && npm publish (@kvz)
- [x] core: Allow users to set DOM elements or other plugins as targets (@arturi)
- [x] core: Create a progressbar/spinner/etc plugin (#18, @arturi)
- [x] core: Decide on how we ship default styles: separate css file, inline (@kvz, @hedgerh, @arturi, @tim-kos)
- [x] core: Decide on single-noun terminology (npm, umd, dist, package, cdn, module -> bundler -> bundle), and call it that through-out (@kvz)
- [x] core: throw an error when one Plugin is `.use`d twice. We don't support that now, and will result in very confusing behavior (@kvz)
- [x] dragdrop: Convert `DragDrop` to adhere to `Dummy`'s format, so it's compatible with the new Modal (@arturi)
- [x] drive: Convert `GoogleDrive` to adhere to `Dummy`'s format, so it's compatible with the new Modal (@hedgerh)
- [x] modal: Add barely working Modal plugin that can be used as a target (#53, #50, @arturi)
- [x] modal: Improve Modal API (@arturi, @kvz)
- [x] modal: Make `ProgressBar` work with the new Modal (@kvz, @arturi)
- [x] modal: Make Modal prettier and accessible using Artur's research (@arturi)
- [x] modal: Make the Modal look like Harry's sketchup (@arturi)
- [x] modal: Rename FakeModal to Modal, deprecating our old one (@kvz)
- [x] modal: use classes instead of IDs and buttons instead of links (@arturi)
- [x] server: `package.json` (@hedgerh)
- [x] test: Fix and enable commented out `use plugins` & other core unit test (@arturi)

## 0.0.2

Released: February 11, 2016

- [x] build: Use parallelshell and tweak browserify to work with templates (@arturi)
- [x] core: Add basic i18n support via `core.translate()` and locale loading (#47, @arturi)
- [x] core: implement a non-blocking `install` method (for Progressbar, for example)  (@arturi, @kvz)
- [x] core: Implement ejs or es6 templating (@arturi, @hedgerh)
- [x] core: Improve on `_i18n` support, add tests (#47, @arturi)
- [x] core: Integrate eslint in our build procedure and make Travis fail on errors found in our examples, Core and Plugins, such as `> 100` char lines (@kvz)
- [x] docs: Fix build-documentation.js crashes, add more docs to Utils and Translator (@arturi, @kvz)
- [x] dragdrop: Use templates, autoProceed setting, show progress (#50, #18, @arturi)
- [x] meta: Implement playground to test things in, templates in this case
- [x] server: Create a (barely) working uppy-server (#39, @hedgerh)
- [x] website: Fix Uppy deploys (postcss-svg problem) (@arturi, @kvz)

## 0.0.1

Released: December 20, 2015

- [x] core: Individual progress (#24)
- [x] core: Setup basic Plugin system (#1, #4, #20)
- [x] core: Setup build System (#30, #13, @hedgerh)
- [x] dragdrop: Add basic DragDrop plugin example (#7)
- [x] dropbox: Add basic Dropbox plugin example (#31)
- [x] website: Add CSS Framework (#14)
- [x] website: Create Hexo site that also contains our playground (#5, #34, #12 #22, #44, #35, #15, #37, #40, #43)

## Component Owners:

Here are the go-to folks for each individual component or area of expertise:

- build (@hedgerh)
- complete (@hedgerh)
- core (@arturi)
- docs (@arturi)
- dragdrop (@arturi)
- dropbox (@hedgerh)
- drive (@hedgerh)
- instagram (@hedgerh)
- meta (@kvz)
- modal (@hedgerh)
- presets (@arturi)
- server (@hedgerh)
- test (@arturi)
- tus (@arturi)
- website (@arturi)<|MERGE_RESOLUTION|>--- conflicted
+++ resolved
@@ -43,18 +43,6 @@
 
 Theme: Remote Uploads, Meta Data
 
-<<<<<<< HEAD
-Theme: The remote + local = friends release
-
-Released: July 1, 2016
-
-- [ ] server: Make Google Drive files to actually upload to the endpoint (@hedgerh)
-- [ ] modifier: A plugin to supply meta data (like width, tag, filename, user_id), belonging to the `modify` stage (or a different word we'll come up with) (@arturi)
-- [ ] modifier: pass custom metadata with non-tus-upload. Maybe mimic meta behavior of tus here, too http://tus.io/protocols/resumable-upload.html (@arturi)
-- [ ] modifier: pass custom metadata with tus-upload with tus-js-client (@arturi)
-- [ ] core: don’t loose state after auth: Investigate if there is a way to manage an oauth dialog and not navigate away from Uppy, put entire(?) state into oauth redirect urls / LocalStorage with an identifier ? (@hedgerh @arturi)
-- [ ] drive: Return `cb` after writing all files (@hedgerh) https://github.com/transloadit/uppy-server/commit/4f1795bc55869fd098a5c81a80edac504fa7324a#commitcomment-17385433 (@hedgerh)
-=======
 Released: July 1, 2016
 
 - [x] build: regular + min + gzipped versions of the bundle (@arturi)
@@ -70,23 +58,16 @@
 - [ ] drive: Return `cb` after writing all files https://github.com/transloadit/uppy-server/commit/4f1795bc55869fd098a5c81a80edac504fa7324a#commitcomment-17385433 (@hedgerh)
 - [ ] meta: better readme on GitHub and NPM (@arturi)
 - [ ] test: working Uppy example on Require Bin — latest version straight from NPM (@arturi)
->>>>>>> 3941c8ae
 - [ ] test: Get IE4 on windows 3.11 to run Uppy and see it fall back to regular form upload (`api2.transloadit.com`) (@arturi)
-- [ ] website: add new logos (@arturi)
+
+## 0.6.2
+
+Theme: The aim low release
+
+Released: June 03, 2016
+
+- [x] build: minification of the bundle (@arturi)
 - [x] build: revisit sourcemaps for production. can we have them without a mandatory extra request?
-
-## 0.6.0
-
-Theme: The aim low release
-
-Released: June 03, 2016
-
-- [x] build: minification of the bundle (@arturi)
-<<<<<<< HEAD
-- [x] build: revisit sourcemaps for production. can we have them without a mandatory extra request? — yes (@arturi)
-=======
-- [x] build: revisit sourcemaps for production. can we have them without a mandatory extra request?
->>>>>>> 3941c8ae
 - [x] build: supply Uppy es5 and es6 entry points in npm package (@arturi)
 - [x] build: switch to https://www.npmjs.com/package/npm-run-all instead of parallelshell (@arturi)
 - [x] drive: Make sure uppy-server does not explode on special file types: https://dl.dropboxusercontent.com/s/d4dbxitjt8clo50/2016-05-06%20at%2022.41.png (@hedgerh)
