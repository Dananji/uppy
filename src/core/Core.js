const Utils = require('../core/Utils')
const Translator = require('../core/Translator')
const UppySocket = require('./UppySocket')
const ee = require('namespace-emitter')
const cuid = require('cuid')
const throttle = require('lodash.throttle')
const prettyBytes = require('prettier-bytes')
const match = require('mime-match')
const DefaultStore = require('../store/DefaultStore')
// const deepFreeze = require('deep-freeze-strict')

/**
 * Main Uppy core
 *
 * @param {object} opts general options, like locales, to show modal or not to show
 */
class Uppy {
  constructor (opts) {
    const defaultLocale = {
      strings: {
        youCanOnlyUploadX: {
          0: 'You can only upload %{smart_count} file',
          1: 'You can only upload %{smart_count} files'
        },
        youHaveToAtLeastSelectX: {
          0: 'You have to select at least %{smart_count} file',
          1: 'You have to select at least %{smart_count} files'
        },
        exceedsSize: 'This file exceeds maximum allowed size of',
        youCanOnlyUploadFileTypes: 'You can only upload:',
        uppyServerError: 'Connection with Uppy Server failed'
      }
    }

    // set default options
    const defaultOptions = {
      id: 'uppy',
      autoProceed: true,
      debug: false,
      restrictions: {
        maxFileSize: false,
        maxNumberOfFiles: false,
        minNumberOfFiles: false,
        allowedFileTypes: false
      },
      meta: {},
      onBeforeFileAdded: (currentFile, files) => Promise.resolve(),
      onBeforeUpload: (files, done) => Promise.resolve(),
      locale: defaultLocale,
<<<<<<< HEAD
      store: new DefaultStore()
=======
      thumbnailGeneration: true
>>>>>>> 856dde92
    }

    // Merge default options with the ones set by user
    this.opts = Object.assign({}, defaultOptions, opts)

    this.locale = Object.assign({}, defaultLocale, this.opts.locale)
    this.locale.strings = Object.assign({}, defaultLocale.strings, this.opts.locale.strings)

    // i18n
    this.translator = new Translator({locale: this.locale})
    this.i18n = this.translator.translate.bind(this.translator)

    // Container for different types of plugins
    this.plugins = {}

    this.translator = new Translator({locale: this.opts.locale})
    this.i18n = this.translator.translate.bind(this.translator)
    this.getState = this.getState.bind(this)
    this.getPlugin = this.getPlugin.bind(this)
    this.updateMeta = this.updateMeta.bind(this)
    this.initSocket = this.initSocket.bind(this)
    this.log = this.log.bind(this)
    this.info = this.info.bind(this)
    this.hideInfo = this.hideInfo.bind(this)
    this.addFile = this.addFile.bind(this)
    this.removeFile = this.removeFile.bind(this)
    this.pauseResume = this.pauseResume.bind(this)
    this.calculateProgress = this.calculateProgress.bind(this)
    this.resetProgress = this.resetProgress.bind(this)

    this.pauseAll = this.pauseAll.bind(this)
    this.resumeAll = this.resumeAll.bind(this)
    this.retryAll = this.retryAll.bind(this)
    this.cancelAll = this.cancelAll.bind(this)
    this.retryUpload = this.retryUpload.bind(this)

    // this.bus = this.emitter = ee()
    this.emitter = ee()
    this.on = this.emitter.on.bind(this.emitter)
    this.off = this.emitter.off.bind(this.emitter)
    this.once = this.emitter.once.bind(this.emitter)
    this.emit = this.emitter.emit.bind(this.emitter)

    this.preProcessors = []
    this.uploaders = []
    this.postProcessors = []

    this.store = this.opts.store
    this.setState({
      plugins: {},
      files: {},
      capabilities: {
        resumableUploads: false
      },
      totalProgress: 0,
      meta: Object.assign({}, this.opts.meta),
      info: {
        isHidden: true,
        type: 'info',
        message: ''
      }
    })

    this._storeUnsubscribe = this.store.subscribe((prevState, nextState, patch) => {
      this.emit('core:state-update', prevState, nextState, patch)
      this.updateAll(nextState)
    })

    // for debugging and testing
    // this.updateNum = 0
    if (this.opts.debug) {
      global.uppyLog = ''
      global[this.opts.id] = this
      // global._uppy = this
    }
  }

  /**
   * Iterate on all plugins and run `update` on them. Called each time state changes
   *
   */
  updateAll (state) {
    this.iteratePlugins(plugin => {
      plugin.update(state)
    })
  }

  /**
   * Updates state
   *
   * @param {patch} object
   */
  setState (patch) {
    this.store.setState(patch)
  }

  /**
   * Returns current state
   */
  getState () {
    return this.store.getState()
  }

  // Back compat.
  get state () {
    return this.getState()
  }

  resetProgress () {
    const defaultProgress = {
      percentage: 0,
      bytesUploaded: 0,
      uploadComplete: false,
      uploadStarted: false
    }
    const files = Object.assign({}, this.getState().files)
    const updatedFiles = {}
    Object.keys(files).forEach(fileID => {
      const updatedFile = Object.assign({}, files[fileID])
      updatedFile.progress = Object.assign({}, updatedFile.progress, defaultProgress)
      updatedFiles[fileID] = updatedFile
    })

    this.setState({
      files: updatedFiles,
      totalProgress: 0
    })

    // TODO Document on the website
    this.emit('core:reset-progress')
  }

  addPreProcessor (fn) {
    this.preProcessors.push(fn)
  }

  removePreProcessor (fn) {
    const i = this.preProcessors.indexOf(fn)
    if (i !== -1) {
      this.preProcessors.splice(i, 1)
    }
  }

  addPostProcessor (fn) {
    this.postProcessors.push(fn)
  }

  removePostProcessor (fn) {
    const i = this.postProcessors.indexOf(fn)
    if (i !== -1) {
      this.postProcessors.splice(i, 1)
    }
  }

  addUploader (fn) {
    this.uploaders.push(fn)
  }

  removeUploader (fn) {
    const i = this.uploaders.indexOf(fn)
    if (i !== -1) {
      this.uploaders.splice(i, 1)
    }
  }

  setMeta (data) {
    const newMeta = Object.assign({}, this.getState().meta, data)
    this.log('Adding metadata:')
    this.log(data)
    this.setState({meta: newMeta})
  }

  updateMeta (data, fileID) {
    const updatedFiles = Object.assign({}, this.getState().files)
    if (!updatedFiles[fileID]) {
      this.log('Was trying to set metadata for a file that’s not with us anymore: ', fileID)
      return
    }
    const newMeta = Object.assign({}, updatedFiles[fileID].meta, data)
    updatedFiles[fileID] = Object.assign({}, updatedFiles[fileID], {
      meta: newMeta
    })
    this.setState({files: updatedFiles})
  }

  /**
  * Check if minNumberOfFiles restriction is reached before uploading
  *
  * @return {boolean}
  * @private
  */
  checkMinNumberOfFiles () {
    const {minNumberOfFiles} = this.opts.restrictions
    if (Object.keys(this.getState().files).length < minNumberOfFiles) {
      this.info(`${this.i18n('youHaveToAtLeastSelectX', {smart_count: minNumberOfFiles})}`, 'error', 5000)
      return false
    }
    return true
  }

  /**
  * Check if file passes a set of restrictions set in options: maxFileSize,
  * maxNumberOfFiles and allowedFileTypes
  *
  * @param {object} file object to check
  * @return {boolean}
  * @private
  */
  checkRestrictions (file) {
    const {maxFileSize, maxNumberOfFiles, allowedFileTypes} = this.opts.restrictions

    if (maxNumberOfFiles) {
      if (Object.keys(this.getState().files).length + 1 > maxNumberOfFiles) {
        this.info(`${this.i18n('youCanOnlyUploadX', {smart_count: maxNumberOfFiles})}`, 'error', 5000)
        return false
      }
    }

    if (allowedFileTypes) {
      const isCorrectFileType = allowedFileTypes.filter(match(file.type)).length > 0
      if (!isCorrectFileType) {
        const allowedFileTypesString = allowedFileTypes.join(', ')
        this.info(`${this.i18n('youCanOnlyUploadFileTypes')} ${allowedFileTypesString}`, 'error', 5000)
        return false
      }
    }

    if (maxFileSize) {
      if (file.data.size > maxFileSize) {
        this.info(`${this.i18n('exceedsSize')} ${prettyBytes(maxFileSize)}`, 'error', 5000)
        return false
      }
    }

    return true
  }

  /**
  * Add a new file to `state.files`. This will run `onBeforeFileAdded`,
  * try to guess file type in a clever way, check file against restrictions,
  * and start an upload if `autoProceed === true`.
  *
  * @param {object} file object to add
  */
  addFile (file) {
    // Wrap this in a Promise `.then()` handler so errors will reject the Promise
    // instead of throwing.
    const beforeFileAdded = Promise.resolve()
      .then(() => this.opts.onBeforeFileAdded(file, this.getState().files))

    return beforeFileAdded.catch((err) => {
      const message = typeof err === 'object' ? err.message : err
      this.info(message, 'error', 5000)
      return Promise.reject(new Error(`onBeforeFileAdded: ${message}`))
    }).then(() => {
      return Utils.getFileType(file).then((fileType) => {
        const updatedFiles = Object.assign({}, this.getState().files)
        let fileName
        if (file.name) {
          fileName = file.name
        } else if (fileType.split('/')[0] === 'image') {
          fileName = fileType.split('/')[0] + '.' + fileType.split('/')[1]
        } else {
          fileName = 'noname'
        }
        const fileExtension = Utils.getFileNameAndExtension(fileName).extension
        const isRemote = file.isRemote || false

        const fileID = Utils.generateFileID(file)

        const newFile = {
          source: file.source || '',
          id: fileID,
          name: fileName,
          extension: fileExtension || '',
          meta: Object.assign({}, this.getState().meta, {
            name: fileName,
            type: fileType
          }),
          type: fileType,
          data: file.data,
          progress: {
            percentage: 0,
            bytesUploaded: 0,
            bytesTotal: file.data.size || 0,
            uploadComplete: false,
            uploadStarted: false
          },
          size: file.data.size || 'N/A',
          isRemote: isRemote,
          remote: file.remote || '',
          preview: file.preview
        }

        const isFileAllowed = this.checkRestrictions(newFile)
        if (!isFileAllowed) return Promise.reject(new Error('File not allowed'))

        updatedFiles[fileID] = newFile
        this.setState({files: updatedFiles})

        this.emit('core:file-added', newFile)
        this.log(`Added file: ${fileName}, ${fileID}, mime type: ${fileType}`)

        if (this.opts.autoProceed && !this.scheduledAutoProceed) {
          this.scheduledAutoProceed = setTimeout(() => {
            this.scheduledAutoProceed = null
            this.upload().catch((err) => {
              console.error(err.stack || err.message || err)
            })
          }, 4)
        }
      })
    })
  }

  removeFile (fileID) {
    const updatedFiles = Object.assign({}, this.getState().files)
    const removedFile = updatedFiles[fileID]
    delete updatedFiles[fileID]

    this.setState({files: updatedFiles})
    this.calculateTotalProgress()
    this.emit('core:file-removed', fileID)

    // Clean up object URLs.
    if (removedFile.preview && Utils.isObjectURL(removedFile.preview)) {
      URL.revokeObjectURL(removedFile.preview)
    }

    this.log(`Removed file: ${fileID}`)
  }

  /**
   * Get a file object.
   *
   * @param {string} fileID The ID of the file object to return.
   */
  getFile (fileID) {
    return this.getState().files[fileID]
  }

  /**
   * Generate a preview image for the given file, if possible.
   */
  generatePreview (file) {
    if (Utils.isPreviewSupported(file.type) && !file.isRemote) {
      let previewPromise
      if (this.opts.thumbnailGeneration === true) {
        previewPromise = Utils.createThumbnail(file, 200)
      } else {
        previewPromise = Promise.resolve(URL.createObjectURL(file.data))
      }
      previewPromise.then((preview) => {
        this.setPreviewURL(file.id, preview)
      }).catch((err) => {
        console.warn(err.stack || err.message)
      })
    }
  }

  /**
   * Set the preview URL for a file.
   */
  setPreviewURL (fileID, preview) {
    const { files } = this.getState()
    this.setState({
      files: Object.assign({}, files, {
        [fileID]: Object.assign({}, files[fileID], {
          preview: preview
        })
      })
    })
  }

  pauseResume (fileID) {
    const updatedFiles = Object.assign({}, this.getState().files)

    if (updatedFiles[fileID].uploadComplete) return

    const wasPaused = updatedFiles[fileID].isPaused || false
    const isPaused = !wasPaused

    const updatedFile = Object.assign({}, updatedFiles[fileID], {
      isPaused: isPaused
    })

    updatedFiles[fileID] = updatedFile
    this.setState({files: updatedFiles})

    this.emit('core:upload-pause', fileID, isPaused)

    return isPaused
  }

  pauseAll () {
    const updatedFiles = Object.assign({}, this.getState().files)
    const inProgressUpdatedFiles = Object.keys(updatedFiles).filter((file) => {
      return !updatedFiles[file].progress.uploadComplete &&
             updatedFiles[file].progress.uploadStarted
    })

    inProgressUpdatedFiles.forEach((file) => {
      const updatedFile = Object.assign({}, updatedFiles[file], {
        isPaused: true
      })
      updatedFiles[file] = updatedFile
    })
    this.setState({files: updatedFiles})

    this.emit('core:pause-all')
  }

  resumeAll () {
    const updatedFiles = Object.assign({}, this.getState().files)
    const inProgressUpdatedFiles = Object.keys(updatedFiles).filter((file) => {
      return !updatedFiles[file].progress.uploadComplete &&
             updatedFiles[file].progress.uploadStarted
    })

    inProgressUpdatedFiles.forEach((file) => {
      const updatedFile = Object.assign({}, updatedFiles[file], {
        isPaused: false,
        error: null
      })
      updatedFiles[file] = updatedFile
    })
    this.setState({files: updatedFiles})

    this.emit('core:resume-all')
  }

  retryAll () {
    const updatedFiles = Object.assign({}, this.getState().files)
    const filesToRetry = Object.keys(updatedFiles).filter(file => {
      return updatedFiles[file].error
    })

    filesToRetry.forEach((file) => {
      const updatedFile = Object.assign({}, updatedFiles[file], {
        isPaused: false,
        error: null
      })
      updatedFiles[file] = updatedFile
    })
    this.setState({
      files: updatedFiles,
      error: null
    })

    this.emit('core:retry-all', filesToRetry)

    const uploadID = this.createUpload(filesToRetry)
    return this.runUpload(uploadID)
  }

  retryUpload (fileID) {
    const updatedFiles = Object.assign({}, this.getState().files)
    const updatedFile = Object.assign({}, updatedFiles[fileID],
      { error: null, isPaused: false }
    )
    updatedFiles[fileID] = updatedFile
    this.setState({
      files: updatedFiles
    })

    this.emit('core:upload-retry', fileID)

    const uploadID = this.createUpload([ fileID ])
    return this.runUpload(uploadID)
  }

  reset () {
    this.cancelAll()
  }

  cancelAll () {
    this.emit('core:cancel-all')
    this.setState({ files: {}, totalProgress: 0 })
  }

  calculateProgress (data) {
    const fileID = data.id
    const updatedFiles = Object.assign({}, this.getState().files)

    // skip progress event for a file that’s been removed
    if (!updatedFiles[fileID]) {
      this.log('Trying to set progress for a file that’s not with us anymore: ', fileID)
      return
    }

    const updatedFile = Object.assign({}, updatedFiles[fileID],
      Object.assign({}, {
        progress: Object.assign({}, updatedFiles[fileID].progress, {
          bytesUploaded: data.bytesUploaded,
          bytesTotal: data.bytesTotal,
          percentage: Math.floor((data.bytesUploaded / data.bytesTotal * 100).toFixed(2))
        })
      }
    ))
    updatedFiles[data.id] = updatedFile

    this.setState({
      files: updatedFiles
    })

    this.calculateTotalProgress()
  }

  calculateTotalProgress () {
    // calculate total progress, using the number of files currently uploading,
    // multiplied by 100 and the summ of individual progress of each file
    const files = Object.assign({}, this.getState().files)

    const inProgress = Object.keys(files).filter((file) => {
      return files[file].progress.uploadStarted
    })
    const progressMax = inProgress.length * 100
    let progressAll = 0
    inProgress.forEach((file) => {
      progressAll = progressAll + files[file].progress.percentage
    })

    const totalProgress = progressMax === 0 ? 0 : Math.floor((progressAll * 100 / progressMax).toFixed(2))

    this.setState({
      totalProgress: totalProgress
    })
  }

  /**
   * Registers listeners for all global actions, like:
   * `file-add`, `file-remove`, `upload-progress`, `reset`
   *
   */
  actions () {
    // this.bus.on('*', (payload) => {
    //   console.log('emitted: ', this.event)
    //   console.log('with payload: ', payload)
    // })

    // stress-test re-rendering
    // setInterval(() => {
    //   this.setState({bla: 'bla'})
    // }, 20)

    // this.on('core:state-update', (prevState, nextState, patch) => {
    //   if (this.withDevTools) {
    //     this.devTools.send('UPPY_STATE_UPDATE', nextState)
    //   }
    // })

    this.on('core:error', (error) => {
      this.setState({ error: error.message })
    })

    this.on('core:upload-error', (fileID, error) => {
      const updatedFiles = Object.assign({}, this.getState().files)
      const updatedFile = Object.assign({}, updatedFiles[fileID],
        { error: error.message }
      )
      updatedFiles[fileID] = updatedFile
      this.setState({ files: updatedFiles, error: error.message })

      const fileName = this.getState().files[fileID].name
      let message = `Failed to upload ${fileName}`
      if (typeof error === 'object' && error.message) {
        message = { message: message, details: error.message }
      }
      this.info(message, 'error', 5000)
    })

    this.on('core:upload', () => {
      this.setState({ error: null })
    })

    this.on('core:file-add', (data) => {
      this.addFile(data)
    })

    this.on('core:file-added', (file) => {
      this.generatePreview(file)
    })

    this.on('core:file-remove', (fileID) => {
      this.removeFile(fileID)
    })

    this.on('core:upload-started', (fileID, upload) => {
      const updatedFiles = Object.assign({}, this.getState().files)
      const updatedFile = Object.assign({}, updatedFiles[fileID],
        Object.assign({}, {
          progress: Object.assign({}, updatedFiles[fileID].progress, {
            uploadStarted: Date.now(),
            uploadComplete: false,
            percentage: 0,
            bytesUploaded: 0
          })
        }
      ))
      updatedFiles[fileID] = updatedFile

      this.setState({files: updatedFiles})
    })

    // upload progress events can occur frequently, especially when you have a good
    // connection to the remote server. Therefore, we are throtteling them to
    // prevent accessive function calls.
    // see also: https://github.com/tus/tus-js-client/commit/9940f27b2361fd7e10ba58b09b60d82422183bbb
    const throttledCalculateProgress = throttle(this.calculateProgress, 100, {leading: true, trailing: false})

    this.on('core:upload-progress', (data) => {
      throttledCalculateProgress(data)
    })

    this.on('core:upload-success', (fileID, uploadResp, uploadURL) => {
      const updatedFiles = Object.assign({}, this.getState().files)
      const updatedFile = Object.assign({}, updatedFiles[fileID], {
        progress: Object.assign({}, updatedFiles[fileID].progress, {
          uploadComplete: true,
          percentage: 100
        }),
        uploadURL: uploadURL,
        isPaused: false
      })
      updatedFiles[fileID] = updatedFile

      this.setState({
        files: updatedFiles
      })

      this.calculateTotalProgress()
    })

    this.on('core:update-meta', (data, fileID) => {
      this.updateMeta(data, fileID)
    })

    this.on('core:preprocess-progress', (fileID, progress) => {
      const files = Object.assign({}, this.getState().files)
      files[fileID] = Object.assign({}, files[fileID], {
        progress: Object.assign({}, files[fileID].progress, {
          preprocess: progress
        })
      })

      this.setState({ files: files })
    })
    this.on('core:preprocess-complete', (fileID) => {
      const files = Object.assign({}, this.getState().files)
      files[fileID] = Object.assign({}, files[fileID], {
        progress: Object.assign({}, files[fileID].progress)
      })
      delete files[fileID].progress.preprocess

      this.setState({ files: files })
    })
    this.on('core:postprocess-progress', (fileID, progress) => {
      const files = Object.assign({}, this.getState().files)
      files[fileID] = Object.assign({}, files[fileID], {
        progress: Object.assign({}, files[fileID].progress, {
          postprocess: progress
        })
      })

      this.setState({ files: files })
    })
    this.on('core:postprocess-complete', (fileID) => {
      const files = Object.assign({}, this.getState().files)
      files[fileID] = Object.assign({}, files[fileID], {
        progress: Object.assign({}, files[fileID].progress)
      })
      delete files[fileID].progress.postprocess
      // TODO should we set some kind of `fullyComplete` property on the file object
      // so it's easier to see that the file is upload…fully complete…rather than
      // what we have to do now (`uploadComplete && !postprocess`)

      this.setState({ files: files })
    })

    // show informer if offline
    if (typeof window !== 'undefined') {
      window.addEventListener('online', () => this.updateOnlineStatus())
      window.addEventListener('offline', () => this.updateOnlineStatus())
      setTimeout(() => this.updateOnlineStatus(), 3000)
    }
  }

  updateOnlineStatus () {
    const online =
      typeof window.navigator.onLine !== 'undefined'
        ? window.navigator.onLine
        : true
    if (!online) {
      this.emit('is-offline')
      this.info('No internet connection', 'error', 0)
      this.wasOffline = true
    } else {
      this.emit('is-online')
      if (this.wasOffline) {
        this.emit('back-online')
        this.info('Connected!', 'success', 3000)
        this.wasOffline = false
      }
    }
  }

  getID () {
    return this.opts.id
  }

  /**
   * Registers a plugin with Core
   *
   * @param {Class} Plugin object
   * @param {Object} options object that will be passed to Plugin later
   * @return {Object} self for chaining
   */
  use (Plugin, opts) {
    if (typeof Plugin !== 'function') {
      let msg = `Expected a plugin class, but got ${Plugin === null ? 'null' : typeof Plugin}.` +
        ' Please verify that the plugin was imported and spelled correctly.'
      throw new TypeError(msg)
    }

    // Instantiate
    const plugin = new Plugin(this, opts)
    const pluginId = plugin.id
    this.plugins[plugin.type] = this.plugins[plugin.type] || []

    if (!pluginId) {
      throw new Error('Your plugin must have an id')
    }

    if (!plugin.type) {
      throw new Error('Your plugin must have a type')
    }

    let existsPluginAlready = this.getPlugin(pluginId)
    if (existsPluginAlready) {
      let msg = `Already found a plugin named '${existsPluginAlready.id}'.
        Tried to use: '${pluginId}'.
        Uppy is currently limited to running one of every plugin.
        Share your use case with us over at
        https://github.com/transloadit/uppy/issues/
        if you want us to reconsider.`
      throw new Error(msg)
    }

    this.plugins[plugin.type].push(plugin)
    plugin.install()

    return this
  }

  /**
   * Find one Plugin by name
   *
   * @param string name description
   */
  getPlugin (name) {
    let foundPlugin = false
    this.iteratePlugins((plugin) => {
      const pluginName = plugin.id
      if (pluginName === name) {
        foundPlugin = plugin
        return false
      }
    })
    return foundPlugin
  }

  /**
   * Iterate through all `use`d plugins
   *
   * @param function method description
   */
  iteratePlugins (method) {
    Object.keys(this.plugins).forEach((pluginType) => {
      this.plugins[pluginType].forEach(method)
    })
  }

  /**
   * Uninstall and remove a plugin.
   *
   * @param {Plugin} instance The plugin instance to remove.
   */
  removePlugin (instance) {
    const list = this.plugins[instance.type]

    if (instance.uninstall) {
      instance.uninstall()
    }

    const index = list.indexOf(instance)
    if (index !== -1) {
      list.splice(index, 1)
    }
  }

  /**
   * Uninstall all plugins and close down this Uppy instance.
   */
  close () {
    this.reset()

    if (this.withDevTools) {
      this.devToolsUnsubscribe()
    }

    this._storeUnsubscribe()

    this.iteratePlugins((plugin) => {
      plugin.uninstall()
    })

    if (this.socket) {
      this.socket.close()
    }
  }

  /**
  * Set info message in `state.info`, so that UI plugins like `Informer`
  * can display the message
  *
  * @param {string} msg Message to be displayed by the informer
  */

  info (message, type = 'info', duration = 3000) {
    const isComplexMessage = typeof message === 'object'

    this.setState({
      info: {
        isHidden: false,
        type: type,
        message: isComplexMessage ? message.message : message,
        details: isComplexMessage ? message.details : null
      }
    })

    this.emit('core:info-visible')

    window.clearTimeout(this.infoTimeoutID)
    if (duration === 0) {
      this.infoTimeoutID = undefined
      return
    }

    // hide the informer after `duration` milliseconds
    this.infoTimeoutID = setTimeout(this.hideInfo, duration)
  }

  hideInfo () {
    const newInfo = Object.assign({}, this.getState().info, {
      isHidden: true
    })
    this.setState({
      info: newInfo
    })
    this.emit('core:info-hidden')
  }

  /**
   * Logs stuff to console, only if `debug` is set to true. Silent in production.
   *
   * @param {String|Object} msg to log
   * @param {String} type optional `error` or `warning`
   */
  log (msg, type) {
    if (!this.opts.debug) {
      return
    }

    let message = `[Uppy] [${Utils.getTimeStamp()}] ${msg}`

    global.uppyLog = global.uppyLog + '\n' + 'DEBUG LOG: ' + msg

    if (type === 'error') {
      console.error(message)
      return
    }

    if (type === 'warning') {
      console.warn(message)
      return
    }

    if (msg === `${msg}`) {
      console.log(message)
    } else {
      message = `[Uppy] [${Utils.getTimeStamp()}]`
      console.log(message)
      console.dir(msg)
    }
  }

  initSocket (opts) {
    if (!this.socket) {
      this.socket = new UppySocket(opts)
    }

    return this.socket
  }

  /**
   * Initializes actions, installs all plugins (by iterating on them and calling `install`), sets options
   *
   */
  run () {
    this.log('Core is run, initializing actions...')
    this.actions()

    return this
  }

  /**
   * Restore an upload by its ID.
   */
  restore (uploadID) {
    this.log(`Core: attempting to restore upload "${uploadID}"`)

    if (!this.getState().currentUploads[uploadID]) {
      this.removeUpload(uploadID)
      return Promise.reject(new Error('Nonexistent upload'))
    }

    return this.runUpload(uploadID)
  }

  /**
   * Create an upload for a bunch of files.
   *
   * @param {Array<string>} fileIDs File IDs to include in this upload.
   * @return {string} ID of this upload.
   */
  createUpload (fileIDs) {
    const uploadID = cuid()

    this.emit('core:upload', {
      id: uploadID,
      fileIDs: fileIDs
    })

    this.setState({
      currentUploads: Object.assign({}, this.getState().currentUploads, {
        [uploadID]: {
          fileIDs: fileIDs,
          step: 0
        }
      })
    })

    return uploadID
  }

  /**
   * Remove an upload, eg. if it has been canceled or completed.
   *
   * @param {string} uploadID The ID of the upload.
   */
  removeUpload (uploadID) {
    const currentUploads = Object.assign({}, this.getState().currentUploads)
    delete currentUploads[uploadID]

    this.setState({
      currentUploads: currentUploads
    })
  }

  /**
   * Run an upload. This picks up where it left off in case the upload is being restored.
   *
   * @private
   */
  runUpload (uploadID) {
    const uploadData = this.getState().currentUploads[uploadID]
    const fileIDs = uploadData.fileIDs
    const restoreStep = uploadData.step

    const steps = [
      ...this.preProcessors,
      ...this.uploaders,
      ...this.postProcessors
    ]
    let lastStep = Promise.resolve()
    steps.forEach((fn, step) => {
      // Skip this step if we are restoring and have already completed this step before.
      if (step < restoreStep) {
        return
      }

      lastStep = lastStep.then(() => {
        const { currentUploads } = this.getState()
        const currentUpload = Object.assign({}, currentUploads[uploadID], {
          step: step
        })
        this.setState({
          currentUploads: Object.assign({}, currentUploads, {
            [uploadID]: currentUpload
          })
        })
        // TODO give this the `currentUpload` object as its only parameter maybe?
        // Otherwise when more metadata may be added to the upload this would keep getting more parameters
        return fn(fileIDs, uploadID)
      })
    })

    // Not returning the `catch`ed promise, because we still want to return a rejected
    // promise from this method if the upload failed.
    lastStep.catch((err) => {
      this.emit('core:error', err)

      this.removeUpload(uploadID)
    })

    return lastStep.then(() => {
      const files = fileIDs.map((fileID) => this.getFile(fileID))
      const successful = files.filter((file) => !file.error)
      const failed = files.filter((file) => file.error)
      this.emit('core:complete', { successful, failed })

      // Compatibility with pre-0.21
      this.emit('core:success', fileIDs)

      this.removeUpload(uploadID)

      return { successful, failed }
    })
  }

    /**
   * Start an upload for all the files that are not currently being uploaded.
   *
   * @return {Promise}
   */
  upload () {
    if (!this.plugins.uploader) {
      this.log('No uploader type plugins are used', 'warning')
    }

    const isMinNumberOfFilesReached = this.checkMinNumberOfFiles()
    if (!isMinNumberOfFilesReached) {
      return Promise.reject(new Error('Minimum number of files has not been reached'))
    }

    const beforeUpload = Promise.resolve()
      .then(() => this.opts.onBeforeUpload(this.getState().files))

    return beforeUpload.catch((err) => {
      const message = typeof err === 'object' ? err.message : err
      this.info(message, 'error', 5000)
      return Promise.reject(new Error(`onBeforeUpload: ${message}`))
    }).then(() => {
      const waitingFileIDs = []
      Object.keys(this.getState().files).forEach((fileID) => {
        const file = this.getFile(fileID)

        if (!file.progress.uploadStarted || file.isRemote) {
          waitingFileIDs.push(file.id)
        }
      })

      const uploadID = this.createUpload(waitingFileIDs)
      return this.runUpload(uploadID)
    })
  }
}

module.exports = function (opts) {
  return new Uppy(opts)
}
// Expose class constructor.
module.exports.Uppy = Uppy<|MERGE_RESOLUTION|>--- conflicted
+++ resolved
@@ -47,11 +47,8 @@
       onBeforeFileAdded: (currentFile, files) => Promise.resolve(),
       onBeforeUpload: (files, done) => Promise.resolve(),
       locale: defaultLocale,
-<<<<<<< HEAD
-      store: new DefaultStore()
-=======
+      store: new DefaultStore(),
       thumbnailGeneration: true
->>>>>>> 856dde92
     }
 
     // Merge default options with the ones set by user
