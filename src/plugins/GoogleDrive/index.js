--- conflicted
+++ resolved
@@ -1,23 +1,10 @@
-<<<<<<< HEAD
-import Plugin from '../Plugin'
-import 'whatwg-fetch'
-import html from '../../core/html'
-=======
 const html = require('yo-yo')
 require('whatwg-fetch')
-const Utils = require('../../core/Utils')
 const Plugin = require('../Plugin')
->>>>>>> 36085f8e
 
 const Provider = require('../../uppy-base/src/plugins/Provider')
 
-<<<<<<< HEAD
-import View from '../../generic-provider-views/index'
-=======
-const AuthView = require('./AuthView')
-const Browser = require('./new/Browser')
-const ErrorView = require('./Error')
->>>>>>> 36085f8e
+const View = require('../../generic-provider-views/index')
 
 module.exports = class Google extends Plugin {
   constructor (core, opts) {
